from dataclasses import dataclass
from typing import List

import covidcast
import numpy as np
import pandas as pd

@dataclass
class Complaint:
    message: str
    data_source: str
    signal: str
    geo_types: List[str]
    last_updated: pd.Timestamp
    maintainers: List[str]

    def __str__(self):
        """Plain text string form of complaint."""

        return "{source}::{signal} ({geos}) {message}; last updated {updated}".format(
            source=self.data_source, signal=self.signal, geos=", ".join(self.geo_types),
            message=self.message, updated=self.last_updated.strftime("%Y-%m-%d"))

    def to_md(self):
        """Markdown formatted form of complaint."""

        return "*{source}* `{signal}` ({geos}) {message}; last updated {updated}.".format(
            source=self.data_source, signal=self.signal, geos=", ".join(self.geo_types),
            message=self.message, updated=self.last_updated.strftime("%Y-%m-%d"))

def check_source(data_source, meta, params, grace):
<<<<<<< HEAD
    """Iterate over all signals from a source and check if they exceed max age."""
=======
    """Iterate over all signals from a source and check for problems.

    Possible problems:

    - Newest available data exceeds max age.
    - Gap between subsequent data points exceeds max gap.

    For example, consider a source with a max age of 5 days and max gap of 1
    day. If today is 2020-10-15, and the latest available data is from
    2020-10-09, the max age is exceeded. If there is no data available on
    2020-10-07, but there is on 2020-10-06 and 2020-10-08, there is a gap of 2
    days and the max gap is exceeded.

    The gap window controls how much data we check for gaps -- a gap window of
    10 days means we check the most recent 10 days of data. Defaults to 7.

    """
>>>>>>> 0a7865e6

    source_config = params[data_source]
    gap_window = pd.Timedelta(days=source_config.get("gap_window", 7))
    max_allowed_gap = source_config.get("max_gap", 1)

    signals = meta[meta.data_source == data_source]

    now = pd.Timestamp.now()

    age_complaints = {}
    gap_complaints = {}

    for _, row in signals.iterrows():
        if "retired-signals" in source_config and \
           row["signal"] in source_config["retired-signals"]:
            continue

        # Check max age
        age = (now - row["max_time"]).days

        if age > source_config["max_age"] + grace:
<<<<<<< HEAD
            if row["signal"] not in complaints:
                complaints[row["signal"]] = Complaint(
=======
            if row["signal"] not in age_complaints:
                age_complaints[row["signal"]] = Complaint(
>>>>>>> 0a7865e6
                    "is more than {age} days old".format(age=age),
                    data_source,
                    row["signal"],
                    [row["geo_type"]],
                    row["max_time"],
                    source_config["maintainers"])
            else:
                age_complaints[row["signal"]].geo_types.append(row["geo_type"])

        # Check max gap
        if max_allowed_gap == -1:
            # No gap detection for this source
            continue

        latest_data = covidcast.signal(
            data_source, row["signal"],
            start_day=row["max_time"] - gap_window,
            end_day=row["max_time"],
            geo_type=row["geo_type"]
        )

        # convert numpy datetime values to pandas datetimes and then to
        # datetime.date, so we can work with timedeltas after
        unique_dates = [pd.to_datetime(val).date()
                        for val in latest_data["time_value"].unique()]

        gap_days = [(day - prev_day).days
                    for day, prev_day in zip(unique_dates[1:], unique_dates[:-1])]
        gap = max(gap_days)

        if gap > max_allowed_gap:
            if row["signal"] not in gap_complaints:
                gap_complaints[row["signal"]] = Complaint(
                    "has a {gap}-day gap of missing data in its most recent "
                    "{gap_window} days of data".format(gap=gap, gap_window=gap_window.days),
                    data_source,
                    row["signal"],
                    [row["geo_type"]],
                    row["max_time"],
                    source_config["maintainers"])
            else:
                gap_complaints[row["signal"]].geo_types.append(row["geo_type"])

    return list(age_complaints.values()) + list(gap_complaints.values())<|MERGE_RESOLUTION|>--- conflicted
+++ resolved
@@ -29,9 +29,6 @@
             message=self.message, updated=self.last_updated.strftime("%Y-%m-%d"))
 
 def check_source(data_source, meta, params, grace):
-<<<<<<< HEAD
-    """Iterate over all signals from a source and check if they exceed max age."""
-=======
     """Iterate over all signals from a source and check for problems.
 
     Possible problems:
@@ -49,7 +46,6 @@
     10 days means we check the most recent 10 days of data. Defaults to 7.
 
     """
->>>>>>> 0a7865e6
 
     source_config = params[data_source]
     gap_window = pd.Timedelta(days=source_config.get("gap_window", 7))
@@ -71,13 +67,8 @@
         age = (now - row["max_time"]).days
 
         if age > source_config["max_age"] + grace:
-<<<<<<< HEAD
-            if row["signal"] not in complaints:
-                complaints[row["signal"]] = Complaint(
-=======
             if row["signal"] not in age_complaints:
                 age_complaints[row["signal"]] = Complaint(
->>>>>>> 0a7865e6
                     "is more than {age} days old".format(age=age),
                     data_source,
                     row["signal"],
