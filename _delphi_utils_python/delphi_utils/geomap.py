--- conflicted
+++ resolved
@@ -77,14 +77,11 @@
     ==========
     The main GeoMapper object loads and stores crosswalk dataframes on-demand.
 
-<<<<<<< HEAD
-=======
     When replacing geocodes with a new one an aggregation step is performed on the data columns
     to merge entries  (i.e. in the case of a many to one mapping or a weighted mapping). This
     requires a specification of the data columns, which are assumed to be all the columns that
     are not the geocodes or the date column specified in date_col.
 
->>>>>>> 0a7865e6
     Example 1: to add a new column with a new geocode, possibly with weights:
     > gmpr = GeoMapper()
     > df = gmpr.add_geocode(df, "fips", "zip", from_col="fips", new_col="geo_id",
@@ -212,196 +209,6 @@
         mega_col="megafips",
     ):
         """create megacounty column
-<<<<<<< HEAD
-
-        Parameters
-        ---------
-        data: pd.DataFrame input data
-        thr_count: numeric, if the sum of counts exceed this, then fips is converted to mega
-        thr_win_len: int, the number of Days to use as an average
-        thr_col: str, column to use for threshold
-        fips_col: str, fips (county) column to create
-        date_col: str, date column (is not aggregated, groupby), if None then no dates
-        mega_col: str, the megacounty column to create
-
-        Return
-        ---------
-        data: copy of dataframe
-            A dataframe with a new column, mega_col, that contains megaFIPS (aggregate
-            of FIPS clusters) values depending on the number of data samples available.
-        """
-        if "_thr_col_roll" in data.columns:
-            raise ValueError("Column name '_thr_col_roll' is reserved.")
-
-        def agg_sum_iter(data):
-            data_gby = (
-                data[[fips_col, date_col, thr_col]]
-                .set_index(date_col)
-                .groupby(fips_col)
-            )
-            for _, subdf in data_gby:
-                subdf_roll = subdf[thr_col].rolling(f"{thr_win_len}D").sum()
-                subdf["_thr_col_roll"] = subdf_roll
-                yield subdf
-
-        data_roll = pd.concat(agg_sum_iter(data))
-        data_roll.reset_index(inplace=True)
-        data_roll = GeoMapper.convert_fips_to_mega(
-            data_roll, fips_col=fips_col, mega_col=mega_col
-        )
-        data_roll.loc[data_roll["_thr_col_roll"] > thr_count, mega_col] = data_roll.loc[
-            data_roll["_thr_col_roll"] > thr_count, fips_col
-        ]
-        return data_roll.set_index([fips_col, date_col])[mega_col]
-
-    # Conversion functions
-    def add_geocode(
-        self, df, from_code, new_code, from_col=None, new_col=None, dropna=True
-    ):
-        """Add a new geocode column to a dataframe.
-
-        Currently supported conversions:
-        - fips -> state_code, state_id, state_name, zip, msa, hrr, nation
-        - zip -> state_code, state_id, state_name, fips, msa, hrr, nation
-        - jhu_uid -> fips
-        - state_x -> state_y, where x and y are in {code, id, name}
-        - state_code -> hhs_region_number
-
-        Parameters
-        ---------
-        df: pd.DataFrame
-            Input dataframe.
-        from_code: {'fips', 'zip', 'jhu_uid', 'state_code', 'state_id', 'state_name'}
-            Specifies the geocode type of the data in from_col.
-        new_code: {'fips', 'zip', 'state_code', 'state_id', 'state_name', 'hrr', 'msa',
-                   'hhs_region_number'}
-            Specifies the geocode type in new_col.
-        from_col: str, default None
-            Name of the column in dataframe containing from_code. If None, then the name
-            is assumed to be from_code.
-        new_col: str, default None
-            Name of the column in dataframe containing new_code. If None, then the name
-            is assumed to be new_code.
-        dropna: bool, default False
-            Determines how the merge with the crosswalk file is done. If True, the join is inner,
-            and if False, the join is left. The inner join will drop records from the input database
-            that have no translation in the crosswalk, while the outer join will keep those records
-            as NA.
-
-        Return
-        ---------
-        df: pd.DataFrame
-            A copy of the dataframe with a new geocode column added.
-        """
-        df = df.copy()
-        from_col = from_code if from_col is None else from_col
-        new_col = new_code if new_col is None else new_col
-        state_codes = ["state_code", "state_id", "state_name"]
-
-        if not is_string_dtype(df[from_col]):
-            if from_code in ["fips", "zip"]:
-                df[from_col] = df[from_col].astype(str).str.zfill(5)
-            else:
-                df[from_col] = df[from_col].astype(str)
-
-        # Assuming that the passed-in records are all United States data, at the moment
-        if (from_code, new_code) in [("fips", "nation"), ("zip", "nation")]:
-            df[new_col] = df[from_col].apply(lambda x: "us")
-            return df
-        elif new_code == "nation":
-            raise ValueError(
-                "Conversion to the nation level is only supported from the FIPS and ZIP codes."
-            )
-
-        # state codes are all stored in one table
-        if new_code in state_codes:
-            crosswalk = self._load_crosswalk(from_code=from_code, to_code="state")
-            crosswalk = crosswalk.rename(
-                columns={from_code: from_col, new_code: new_col}
-            )
-        else:
-            crosswalk = self._load_crosswalk(from_code=from_code, to_code=new_code)
-            crosswalk = crosswalk.rename(
-                columns={from_code: from_col, new_code: new_col}
-            )
-
-        if dropna:
-            df = df.merge(crosswalk, left_on=from_col, right_on=from_col, how="inner")
-        else:
-            df = df.merge(crosswalk, left_on=from_col, right_on=from_col, how="left")
-
-        # Drop extra state columns
-        if new_code in state_codes:
-            state_codes.remove(new_code)
-            df.drop(columns=state_codes, inplace=True)
-
-        return df
-
-    def replace_geocode(
-        self,
-        df,
-        from_code,
-        new_code,
-        from_col=None,
-        new_col=None,
-        date_col="date",
-        data_cols=None,
-        dropna=True,
-    ):
-        """Replace a geocode column in a dataframe.
-
-        Currently supported conversions:
-        - fips -> state_code, state_id, state_name, zip, msa, hrr, nation
-        - zip -> state_code, state_id, state_name, fips, msa, hrr, nation
-        - jhu_uid -> fips
-        - state_x -> state_y, where x and y are in {code, id, name}
-        - state_code -> hhs_region_number
-
-        Parameters
-        ---------
-        df: pd.DataFrame
-            Input dataframe.
-        from_col: str
-            Name of the column in data to match and remove.
-        from_code: {'fips', 'zip', 'jhu_uid', 'state_code', 'state_id', 'state_name'}
-            Specifies the geocode type of the data in from_col.
-        new_col: str
-            Name of the new column to add to data.
-        new_code: {'fips', 'zip', 'state_code', 'state_id', 'state_name', 'hrr', 'msa',
-                   'hhs_region_number'}
-            Specifies the geocode type of the data in new_col.
-        data_cols: list, default None
-            A list of data column names to aggregate when doing a weighted coding. If set to
-            None, then all the columns are used except for date_col and new_col.
-        dropna: bool, default False
-            Determines how the merge with the crosswalk file is done. If True, the join is inner,
-            and if False, the join is left. The inner join will drop records from the input database
-            that have no translation in the crosswalk, while the outer join will keep those records
-            as NA.
-
-        Return
-        ---------
-        df: pd.DataFrame
-            A copy of the dataframe with a new geocode column replacing the old.
-        """
-        from_col = from_code if from_col is None else from_col
-        new_col = new_code if new_col is None else new_col
-
-        df = self.add_geocode(
-            df, from_code, new_code, from_col=from_col, new_col=new_col, dropna=dropna
-        ).drop(columns=from_col)
-
-        if "weight" in df.columns:
-            if data_cols is None:
-                data_cols = list(set(df.columns) - {date_col, new_col, "weight"})
-
-            # Multiply and aggregate (this automatically zeros NAs)
-            df[data_cols] = df[data_cols].multiply(df["weight"], axis=0)
-            df.drop("weight", axis=1, inplace=True)
-        df = df.groupby([date_col, new_col]).sum().reset_index()
-        return df
-
-=======
 
         Parameters
         ---------
@@ -606,7 +413,6 @@
             df = df.groupby([new_col]).sum().reset_index()
         return df
 
->>>>>>> 0a7865e6
     def add_population_column(self, data, geocode_type, geocode_col=None):
         """
         Appends a population column to a dateframe, based on the FIPS or ZIP code.
