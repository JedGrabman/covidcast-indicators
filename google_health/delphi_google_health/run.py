# -*- coding: utf-8 -*-
"""Functions to call when running the function.

This module should contain a function called `run_module` that is executed
when the module is run with `python -m MODULE_NAME`.
"""

import datetime
import logging

from delphi_utils import (
    read_params,
    S3ArchiveDiffer
)

import covidcast
from .pull_api import GoogleHealthTrends, get_counts_states, get_counts_dma
from .map_values import derived_counts_from_dma
from .export import export_csv
<<<<<<< HEAD
from .constants import SIGNALS, RAW, SMOOTHED, MSA, HRR, DMA, STATE
=======
from .constants import SIGNALS, RAW, SMOOTHED, MSA, HRR, STATE, DMA
>>>>>>> 8a40c1cf


def run_module():
    """Main function run when calling the module.

    Inputs parameters from the file 'params.json' and produces output data in
    the directory defined by the `export_dir` (should be "receiving" expect for
    testing purposes).
    """

    # read parameters
    params = read_params()
    ght_key = params["ght_key"]
    start_date = params["start_date"]
    end_date = params["end_date"]
    static_dir = params["static_file_dir"]
    export_dir = params["export_dir"]
    data_dir = params["data_dir"]
    wip_signal = params["wip_signal"]
    cache_dir = params["cache_dir"]

    arch_diff = S3ArchiveDiffer(
        cache_dir, export_dir,
        params["bucket_name"], "ght",
        params["aws_credentials"])
    arch_diff.update_cache()
    print(arch_diff)
    # if missing start_date, set to today (GMT) minus 5 days
    if start_date == "":
        now = datetime.datetime.now(datetime.timezone.utc)
        start_date = (now - datetime.timedelta(days=4)).strftime("%Y-%m-%d")

    # if missing start_date, set to today (GMT) minus 5 days
    if start_date == "":
        now = datetime.datetime.now(datetime.timezone.utc)
        start_date = (now - datetime.timedelta(days=4)).strftime("%Y-%m-%d")

    # if missing end_date, set to today (GMT) minus 5 days
    if end_date == "":
        now = datetime.datetime.now(datetime.timezone.utc)
        end_date = (now - datetime.timedelta(days=4)).strftime("%Y-%m-%d")

    # Turn on basic logging messages (level INFO)
    logging.basicConfig(format="%(levelname)s:%(message)s", level=logging.INFO)
    logging.info("Creating data from %s through %s.", start_date, end_date)

    # setup class to handle API calls
    ght = GoogleHealthTrends(ght_key=ght_key)

    # read data frame version of the data
    df_state = get_counts_states(
        ght, start_date, end_date, static_dir=static_dir, data_dir=data_dir
    )
    df_dma = get_counts_dma(
        ght, start_date, end_date, static_dir=static_dir, data_dir=data_dir
    )
    df_hrr, df_msa = derived_counts_from_dma(df_dma, static_dir=static_dir)

    signal_names = add_prefix(SIGNALS, wip_signal, prefix="wip_")

    for signal in signal_names:
        if signal.endswith(SMOOTHED):
            # export each geographic region, with both smoothed and unsmoothed data
            export_csv(df_state, STATE, signal, smooth=True, receiving_dir=export_dir)
            export_csv(df_dma, DMA, signal, smooth=True, receiving_dir=export_dir)
            export_csv(df_hrr, HRR, signal, smooth=True, receiving_dir=export_dir)
            export_csv(df_msa, MSA, signal, smooth=True, receiving_dir=export_dir)
        elif signal.endswith(RAW):
            export_csv(df_state, STATE, signal, smooth=False, receiving_dir=export_dir)
            export_csv(df_dma, DMA, signal, smooth=False, receiving_dir=export_dir)
            export_csv(df_hrr, HRR, signal, smooth=False, receiving_dir=export_dir)
            export_csv(df_msa, MSA, signal, smooth=False, receiving_dir=export_dir)
    # Diff exports, and make incremental versions
    _, common_diffs, new_files = arch_diff.diff_exports()

    # Archive changed and new files only
    to_archive = [f for f, diff in common_diffs.items() if diff is not None]
    to_archive += new_files
    _, fails = arch_diff.archive_exports(to_archive)

    # Filter existing exports to exclude those that failed to archive
    succ_common_diffs = {f: diff for f, diff in common_diffs.items() if f not in fails}
    arch_diff.filter_exports(succ_common_diffs)

    # Report failures: someone should probably look at them
    for exported_file in fails:
        print(f"Failed to archive '{exported_file}'")


def add_prefix(signal_names, wip_signal, prefix):
    """Adds prefix to signal if there is a WIP signal
    Parameters
    ----------
    signal_names: List[str]
        Names of signals to be exported
    prefix : 'wip_'
        prefix for new/non public signals
    wip_signal : List[str] or bool
        a list of wip signals: [], OR
        all signals in the registry: True OR
        only signals that have never been published: False
    Returns
    -------
    List of signal names
        wip/non wip signals for further computation
    """

    if wip_signal is True:
        return [prefix + signal for signal in signal_names]
    if isinstance(wip_signal, list):
        make_wip = set(wip_signal)
        return [
            (prefix if signal in make_wip else "") + signal
            for signal in signal_names
        ]
    if wip_signal in {False, ""}:
        return [
            signal if public_signal(signal)
            else prefix + signal
            for signal in signal_names
        ]
    raise ValueError("Supply True | False or '' or [] | list()")


def public_signal(signal_):
    """Checks if the signal name is already public using COVIDcast
    Parameters
    ----------
    signal_ : str
        Name of the signal
    Returns
    -------
    bool
        True if the signal is present
        False if the signal is not present
    """
    epidata_df = covidcast.metadata()
    for index in range(len(epidata_df)):
        if epidata_df['signal'][index] == signal_:
            return True
    return False<|MERGE_RESOLUTION|>--- conflicted
+++ resolved
@@ -17,11 +17,7 @@
 from .pull_api import GoogleHealthTrends, get_counts_states, get_counts_dma
 from .map_values import derived_counts_from_dma
 from .export import export_csv
-<<<<<<< HEAD
-from .constants import SIGNALS, RAW, SMOOTHED, MSA, HRR, DMA, STATE
-=======
 from .constants import SIGNALS, RAW, SMOOTHED, MSA, HRR, STATE, DMA
->>>>>>> 8a40c1cf
 
 
 def run_module():
